--- conflicted
+++ resolved
@@ -21,12 +21,9 @@
     "lucide-react": "^0.446.0",
     "next": "14.2.5",
     "react": "^18",
-<<<<<<< HEAD
     "react-dnd": "^16.0.1",
     "react-dnd-html5-backend": "^16.0.1",
-=======
     "react-day-picker": "^8.10.1",
->>>>>>> 1f07082d
     "react-dom": "^18",
     "sharp": "^0.33.5",
     "tailwind-merge": "^2.5.2",
