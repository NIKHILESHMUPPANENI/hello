--- conflicted
+++ resolved
@@ -3,10 +3,6 @@
 @tailwind base;
 @tailwind components;
 @tailwind utilities;
-<<<<<<< HEAD
-=======
-
->>>>>>> a2c4c26c
 @layer base {
   :root {
     --background: 0 0% 100%;
@@ -36,8 +32,6 @@
     --radius: 0.5rem;
     --gold: #ffd700;
     --darkblue: #2A2D4B;
-<<<<<<< HEAD
-=======
     --turquoiseLight: #3fdcd0;
     --turquoiseMed: #80f1e9;
     --turquoiseDark:#31aca3;
@@ -56,7 +50,6 @@
     --purplev2: #9c2bbf;
     --cardhover: #E9E7E5; 
     --greyv1: #e9e7e5; 
->>>>>>> a2c4c26c
   }
   .dark {
     --background: 0 0% 3.9%;
