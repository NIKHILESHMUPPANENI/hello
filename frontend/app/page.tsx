import Image from "next/image";
<<<<<<< HEAD
import { Footer, Hero, Navbar, Welcome } from "./components";
import sample from "./public/sample1.jpg"; 
import bgImage from "./public/landing-page.jpg";

export default function Home() {
  return (
    <div
      className="min-h-screen w-full flex flex-col justify-center bg-no-repeat bg-cover"
      style={{ backgroundImage: `url(${bgImage.src})` }}
    >
      {/* Main Content Area */}
      <div className="flex flex-col lg:gap-4 lg:px-14 lg:py-5 md:gap-4 md:px-14 md:py-5 w-full">
        {/* Header Section */}
        <header>
          <Navbar />
        </header>

        {/* Main Section */}
        <main className="flex flex-col px-6 py-4 gap-10 lg:rounded-3xl lg:px-10 lg:gap-8 bg-white ">
          <div className="hidden md:block w-full">
            <Image
              src={sample}
              alt="sample-image"
              className="w-full rounded-3xl object-cover"
            />
          </div>
          <Welcome />
          <Hero />
        </main>

        {/* Footer Section */}
        <footer>
          <div className="hidden lg:inline-block md:inline-block items-center justify-center w-full">
            <Footer />
          </div>
          <div className="lg:hidden md:hidden inline-block w-full">
            <Footer />
          </div>
        </footer>
      </div>
=======
import { Footer, Hero, Navbar, HeroOverlay, Welcome } from "./components";
import heroimage from "./public/temp_herotextandimage.png";
import logo from "./public/LOGO.png"
import mobileBackground from "./public/landingpagehero.jpg";

export default function Home() {
  return (
    <div className="w-full">
      {/* Header Section */}
      <header className="relative">
        <Navbar className="" />
      </header>

      {/* Hero Image Container */}
      <div className="relative w-full max-h-screen">
        {/* Large and Medium Screen Content */}
        <div className="hidden md:block">
          <Image
            src={heroimage}
            alt="sample-image"
            className="w-full h-auto object-cover"
          />
        </div>

        {/* Mobile Screen Content */}
        <div
          className="block md:hidden bg-cover bg-center relative w-full h-auto flex flex-col items-center justify-start px-4 py-8 space-y-6"
          style={{
            backgroundImage: `url('${mobileBackground.src}')`, // Background Image
          }}
        >
          <div className="absolute inset-0 bg-black bg-opacity-50 z-0"></div>
          {/* Logo */}
          <Image
            src={logo}
            alt="logo"
            width={200}
            height={200}
            className="w-auto z-10"
          />
          {/* First Text */}
          <p className="text-purplev1 text-center  font-bold z-10">
            Hire workforce effortlessly and streamline workflows
          </p>

          {/* Additional Text */}
          <div className="text-white text-center z-10">
            <p className="font-semibold text-lg">All in One Innovative Platform</p>
            <p className="text-sm mt-2">
              <span className="font-bold text-purplev1">FlowerWork </span>
              allows you to define workflows, connect with skilled talents, collaborate seamlessly, assign tasks efficiently, and track progress securely.
            </p>
          </div>
        </div>
      </div>

      {/* Main Content */}
      <main className="bg-neutral-400">
        <Welcome />
        <Hero />
      </main>

      {/* Footer */}
      <footer>
        <Footer />
      </footer>
>>>>>>> a2c4c26c
    </div>
  );
}<|MERGE_RESOLUTION|>--- conflicted
+++ resolved
@@ -1,46 +1,4 @@
 import Image from "next/image";
-<<<<<<< HEAD
-import { Footer, Hero, Navbar, Welcome } from "./components";
-import sample from "./public/sample1.jpg"; 
-import bgImage from "./public/landing-page.jpg";
-
-export default function Home() {
-  return (
-    <div
-      className="min-h-screen w-full flex flex-col justify-center bg-no-repeat bg-cover"
-      style={{ backgroundImage: `url(${bgImage.src})` }}
-    >
-      {/* Main Content Area */}
-      <div className="flex flex-col lg:gap-4 lg:px-14 lg:py-5 md:gap-4 md:px-14 md:py-5 w-full">
-        {/* Header Section */}
-        <header>
-          <Navbar />
-        </header>
-
-        {/* Main Section */}
-        <main className="flex flex-col px-6 py-4 gap-10 lg:rounded-3xl lg:px-10 lg:gap-8 bg-white ">
-          <div className="hidden md:block w-full">
-            <Image
-              src={sample}
-              alt="sample-image"
-              className="w-full rounded-3xl object-cover"
-            />
-          </div>
-          <Welcome />
-          <Hero />
-        </main>
-
-        {/* Footer Section */}
-        <footer>
-          <div className="hidden lg:inline-block md:inline-block items-center justify-center w-full">
-            <Footer />
-          </div>
-          <div className="lg:hidden md:hidden inline-block w-full">
-            <Footer />
-          </div>
-        </footer>
-      </div>
-=======
 import { Footer, Hero, Navbar, HeroOverlay, Welcome } from "./components";
 import heroimage from "./public/temp_herotextandimage.png";
 import logo from "./public/LOGO.png"
@@ -107,7 +65,6 @@
       <footer>
         <Footer />
       </footer>
->>>>>>> a2c4c26c
     </div>
   );
 }