--- conflicted
+++ resolved
@@ -8,20 +8,12 @@
     "./app/**/*.{js,ts,jsx,tsx,mdx}",
   ],
   theme: {
-<<<<<<< HEAD
-    extend: {
-      backgroundImage: {
-        "gradient-radial": "radial-gradient(var(--tw-gradient-stops))",
-        "gradient-conic":
-          "conic-gradient(from 180deg at 50% 50%, var(--tw-gradient-stops))",
-      },
-      boxShadow: {
-        "left-heavy":
-          "-5px 0 5px rgba(0, 0, 0, 0.1), 0 8px 10px rgba(0, 0, 0, 0.1)",
-      },
-    },
-=======
   	extend: {
+		boxShadow: {
+			"left-heavy":
+			  "-5px 0 5px rgba(0, 0, 0, 0.1), 0 8px 10px rgba(0, 0, 0, 0.1)",
+		},
+
   		backgroundImage: {
   			'gradient-radial': 'radial-gradient(var(--tw-gradient-stops))',
   			'gradient-conic': 'conic-gradient(from 180deg at 50% 50%, var(--tw-gradient-stops))'
@@ -75,7 +67,6 @@
 		customBlue: '#171929',
   		}
   	}
->>>>>>> 1f07082d
   },
   plugins: [require("tailwindcss-animate")],
 };
