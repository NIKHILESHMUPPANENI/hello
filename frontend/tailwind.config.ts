--- conflicted
+++ resolved
@@ -9,11 +9,6 @@
   ],
   theme: {
   	extend: {
-<<<<<<< HEAD
-  		backgroundImage: {
-  			'gradient-radial': 'radial-gradient(var(--tw-gradient-stops))',
-  			'gradient-conic': 'conic-gradient(from 180deg at 50% 50%, var(--tw-gradient-stops))'
-=======
 		fontFamily: {
 			'montserrat': ['Montserrat', 'sans-serif'],
 			'open-sans': ['Open Sans', 'sans-serif'],  
@@ -21,7 +16,6 @@
   		backgroundImage: {
   			'gradient-radial': 'radial-gradient(var(--tw-gradient-stops))',
   			'gradient-conic': 'conic-gradient(from 180deg at 50% 50%, var(--tw-gradient-stops))',
->>>>>>> a2c4c26c
   		},
   		borderRadius: {
   			lg: 'var(--radius)',
@@ -29,11 +23,7 @@
   			sm: 'calc(var(--radius) - 4px)'
   		},
 		boxShadow: {
-<<<<<<< HEAD
-			custom: '-5px 5px 10px rgba(0, 0, 0, 0.1)',
-=======
 			'bottom-only': '0px 5px 10px rgba(0, 0, 0, 0.25)'
->>>>>>> a2c4c26c
 		},
   		colors: {
   			background: 'hsl(var(--background))',
@@ -78,8 +68,6 @@
   			},
 			gold:'var(--gold)',
 			darkblue: 'var(--darkblue)',
-<<<<<<< HEAD
-=======
 			turquoiseLight: 'var(--turquoiseLight)',
 			turquoiseMed: 'var(--turquoiseMed)',
 			turquoiseDark: 'var(--turquoiseDark)',
@@ -98,7 +86,6 @@
 			purplev2: 'var(--purplev2)',
 			greyv1: 'var(--greyv1)',
 			cardhover: 'var(--cardhover)',
->>>>>>> a2c4c26c
   		}
   	}
   },
