--- conflicted
+++ resolved
@@ -1,28 +1,16 @@
-<<<<<<< HEAD
-use actix_web::{post, web, HttpResponse, Responder, ResponseError};
-use serde::{Deserialize, Serialize};
-
-use crate::auth::error::AuthError;
-=======
 use actix_web::{post, put, web, HttpResponse, Responder, ResponseError};
 use serde::{Deserialize, Serialize};
 
 use crate::auth::error::AuthError;
 use crate::auth::jwt_auth_service::decode_jwt;
->>>>>>> a2c4c26c
 use crate::database::error::DatabaseError;
 use crate::handlers::auth_handler;
 use crate::handlers::error::ApiError;
 use crate::models::user::UserResponse;
-<<<<<<< HEAD
-use crate::run_async_query;
-use crate::{auth::jwt_auth_service::create_jwt, database::db::DbPool, services::user_service};
-=======
 use crate::services::search_service::insert_single_doc;
 use crate::{run_async_query, run_async_typesense_query};
 use crate::{auth::jwt_auth_service::create_jwt, database::db::DbPool, services::user_service, auth::jwt_auth_service::create_reset_jwt};
 use crate::search::state::SearchState;
->>>>>>> a2c4c26c
 
 #[derive(Serialize, Deserialize)]
 pub struct LoginRequest {
@@ -37,8 +25,6 @@
     pub password: String,
 }
 
-<<<<<<< HEAD
-=======
 #[derive(Serialize, Deserialize)]
 pub struct RequestPasswordReset{
     pub email: String,
@@ -50,7 +36,6 @@
     new_password: String,
 }
 
->>>>>>> a2c4c26c
 #[post("/login")]
 pub async fn login(
     pool: web::Data<DbPool>,
@@ -74,10 +59,7 @@
 pub async fn register(
     pool: web::Data<DbPool>,
     credentials: web::Json<RegisterRequest>,
-<<<<<<< HEAD
-=======
     search_state: web::Data<SearchState>,
->>>>>>> a2c4c26c
 ) -> Result<impl Responder, impl ResponseError> {
     let user = run_async_query!(pool, |conn| user_service::register_user(
         conn,
@@ -87,21 +69,6 @@
     )
     .map_err(DatabaseError::from))?;
 
-<<<<<<< HEAD
-    let public_user: UserResponse = user.into();
-    Ok::<HttpResponse, ApiError>(HttpResponse::Created().json(public_user))
-}
-
-pub fn auth_routes(cfg: &mut web::ServiceConfig) {
-    cfg.service(web::scope("/auth").service(login).service(register));
-}
-
-mod tests {
-    use crate::database::db;
-    use crate::database::test_db::TestDb;
-    use crate::services::user_service::register_user;
-    use actix_web::{test, App};
-=======
     let url = format!("{}/collections/users/documents", search_state.typesense_url);
     
     let public_user: UserResponse = user.into();
@@ -175,22 +142,12 @@
     use crate::services::user_service::register_user;
     use actix_web::{test, App};
     use reqwest::blocking::Client;
->>>>>>> a2c4c26c
 
     use super::*;
 
     #[actix_rt::test]
     async fn test_login_with_correct_credentials() {
         use actix_web::http::StatusCode;
-<<<<<<< HEAD
-
-        let db = TestDb::new();
-        let pool = db::establish_connection(&db.url());
-
-        let app = test::init_service(
-            App::new()
-                .app_data(web::Data::new(pool.clone()))
-=======
         
         dotenv::dotenv().ok();
         let db = TestDb::new();
@@ -207,7 +164,6 @@
             App::new()
                 .app_data(web::Data::new(pool.clone()))
                 .app_data(web::Data::new(search_state.clone()))
->>>>>>> a2c4c26c
                 .configure(auth_routes),
         )
         .await;
@@ -246,14 +202,6 @@
     async fn test_login_with_incorrect_credentials() {
         use actix_web::http::StatusCode;
 
-<<<<<<< HEAD
-        let db = TestDb::new();
-        let pool = db::establish_connection(&db.url());
-
-        let app = test::init_service(
-            App::new()
-                .app_data(web::Data::new(pool.clone()))
-=======
         dotenv::dotenv().ok();
         let db = TestDb::new();
         let pool = db::establish_connection(&db.url());
@@ -269,7 +217,6 @@
             App::new()
                 .app_data(web::Data::new(pool.clone()))
                 .app_data(web::Data::new(search_state.clone()))
->>>>>>> a2c4c26c
                 .configure(auth_routes),
         )
         .await;
