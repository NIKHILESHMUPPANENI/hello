--- conflicted
+++ resolved
@@ -1,9 +1,5 @@
 use diesel::prelude::*;
 use serde::{Deserialize, Serialize};
-<<<<<<< HEAD
-
-=======
->>>>>>> da17747d
 
 
 use chrono::{self, DateTime, NaiveDateTime, Utc};
@@ -99,4 +95,3 @@
 }
 
 
-
