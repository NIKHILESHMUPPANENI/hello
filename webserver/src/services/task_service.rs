--- conflicted
+++ resolved
@@ -9,13 +9,8 @@
 use crate::schema::tasks::dsl::{id,user_id as task_user_id};
 
 use crate::tasks::enums::{Priority, Progress};
-<<<<<<< HEAD
-use crate::tasks::herlpers::{ parse_and_validate_created_at, parse_and_validate_due_date, validate_task_ownership, validate_user_project_access};
-use crate::tasks::task_error::TaskError;
-=======
 use crate::tasks::helpers::{ parse_and_validate_due_date, validate_task_ownership, validate_user_project_access};
 use crate::tasks::error::ValidationError;
->>>>>>> da17747d
 
 pub fn create_task(
     conn: &mut PgConnection,
@@ -24,18 +19,6 @@
     project_id: i32,
     user_id: i32,
     title: &str,
-<<<<<<< HEAD
-    created_at: Option<String>,
-    due_date: Option<String>,
-) -> Result<Task, TaskError> {
-
-     // Ensure the user has user_project_access
-    validate_user_project_access(conn, user_id, project_id)
-    .map_err(|_| TaskError::from(DatabaseError::PermissionDenied))?;
-
-    let parsed_created_at=parse_and_validate_created_at(created_at)?;
-    let parsed_due_date=parse_and_validate_due_date(due_date)?;
-=======
     due_date: Option<String>,
 ) -> Result<Task, ValidationError> {
 
@@ -45,7 +28,6 @@
 
     // let timezone = Some("Europe/Stockholm".to_string()); <== hardcoded value for testing
     let parsed_due_date=parse_and_validate_due_date(due_date,None)?;
->>>>>>> da17747d
 
         let new_task = NewTask {
         description,
@@ -56,11 +38,7 @@
         title,
         progress: Progress::ToDo,
         priority: Priority::Medium,
-<<<<<<< HEAD
-        created_at: parsed_created_at,
-=======
         created_at: chrono::Utc::now().naive_utc(),
->>>>>>> da17747d
         due_date: parsed_due_date,
     };
 
@@ -68,11 +46,7 @@
         .values(&new_task)
         .returning(Task::as_returning())
         .get_result(conn)
-<<<<<<< HEAD
-        .map_err(|e| TaskError {
-=======
         .map_err(|e| ValidationError {
->>>>>>> da17747d
             message: format!("Database error: {}", e),
 
         });
@@ -103,20 +77,6 @@
     conn: &mut PgConnection,
     task_id: i32,
     user: &i32,
-<<<<<<< HEAD
-) -> Result<TaskWithSubTasks, DatabaseError> {  // <--- Return DatabaseError instead of DieselError
-
-    // Ensure the user has access to the project & tasks
-    let task = validate_task_ownership(conn, task_id, *user)
-        .map_err(|_| DatabaseError::PermissionDenied)?;  // <--- Don't convert to QueryBuilderError
-
-    let _user_project = validate_user_project_access(conn, *user, task.project_id)
-        .map_err(|_| DatabaseError::PermissionDenied)?;  // <--- Keep it consistent
-
-    let associated_subtasks = SubTask::belonging_to(&task)
-        .load::<SubTask>(conn)
-        .map_err(DatabaseError::DieselError)?;  // <--- Directly map Diesel errors
-=======
 ) -> Result<TaskWithSubTasks, DatabaseError> {  
 
     // Ensure the user has access to the project & tasks
@@ -129,7 +89,6 @@
     let associated_subtasks = SubTask::belonging_to(&task)
         .load::<SubTask>(conn)
         .map_err(DatabaseError::DieselError)?;  
->>>>>>> da17747d
 
     Ok(TaskWithSubTasks {
         task,
@@ -147,32 +106,17 @@
     title: Option<&str>,
     progress: Option<Progress>,
     priority: Option<Priority>,
-    created_at: Option<String>,
     due_date: Option<String>,
     assigned_users: Option<Vec<i32>>,
     assign_access_users: Option<Vec<i32>>,
-<<<<<<< HEAD
-) -> Result<TaskWithAssignedUsers, TaskError> {
-=======
 ) -> Result<TaskWithAssignedUsers, ValidationError> {
->>>>>>> da17747d
     use crate::schema::{tasks, task_assignees, task_access};
 
     // Ensure the user has access to the project & tasks
     let task = validate_task_ownership(conn, task_id, *user_id)?;
     let _user_project = validate_user_project_access(conn, *user_id, task.project_id)?;
 
-<<<<<<< HEAD
-    // Date validation
-    let parsed_created_at = if let Some(date) = &created_at {
-        Some(parse_and_validate_created_at(Some(date.clone()))?)
-    } else {
-        None
-    };
-    let parsed_due_date = parse_and_validate_due_date(due_date)?;
-=======
     let parsed_due_date = parse_and_validate_due_date(due_date,None)?;
->>>>>>> da17747d
 
     conn.transaction(|conn| {
         // Update the main task details
@@ -184,11 +128,7 @@
                 title.map(|t| tasks::title.eq(t)),
                 progress.map(|prog| tasks::progress.eq(prog)),
                 priority.map(|pri| tasks::priority.eq(pri)),
-<<<<<<< HEAD
-                parsed_created_at.map(|dt| tasks::created_at.eq(dt)),
-=======
                 // parsed_created_at.map(|dt| tasks::created_at.eq(dt)),
->>>>>>> da17747d
                 parsed_due_date.map(|dt| tasks::due_date.eq(dt)),
             ))
             .get_result::<Task>(conn)?;
@@ -262,11 +202,7 @@
 
 #[cfg(test)]
 mod tests {
-<<<<<<< HEAD
-    use chrono::{NaiveDateTime, Utc};
-=======
     use chrono::NaiveDateTime;
->>>>>>> da17747d
     use crate::database::test_db::TestDb;
     use crate::services::project_service::create_project;
     use crate::services::user_service::register_user;
@@ -280,10 +216,6 @@
         let description = "test task";
         let reward = 100;
         let title : &str= "Test Title";
-<<<<<<< HEAD
-        let created_at=Some(Utc::now().format("%d-%m-%Y").to_string());
-=======
->>>>>>> da17747d
         let due_date = Some("25-12-3044".to_string());
 
         let user_id = register_user(
@@ -295,11 +227,7 @@
         .expect("Failed to register user")
         .id;
 
-<<<<<<< HEAD
-        let result = create_task(&mut db.conn(), description, reward, 1,user_id,title,created_at,due_date);
-=======
         let result = create_task(&mut db.conn(), description, reward, 1, user_id, title, due_date);
->>>>>>> da17747d
 
         assert!(
             result.is_err(),
@@ -316,7 +244,6 @@
         let description = "test task";
         let reward = 100;
         let title = "Title test";
-        let created_at=Some(Utc::now().format("%d-%m-%Y").to_string());
         let due_date = None;
 
 
@@ -333,12 +260,8 @@
             .expect("Failed to create project")
             .id;
 
-<<<<<<< HEAD
-        let result = create_task(&mut db.conn(), description, reward, project_id,user_id,title,created_at,due_date);
-=======
         let result = create_task(&mut db.conn(), description, reward, project_id,user_id,title,due_date);
 
->>>>>>> da17747d
         assert!(
             result.is_ok(),
             "Task creation failed when it should have succeeded"
@@ -356,10 +279,6 @@
         let description = "test task";
         let reward = 100;
         let title = "title test";
-<<<<<<< HEAD
-        let created_at = Some("01-01-2025".to_string());
-=======
->>>>>>> da17747d
         let due_date = None;
 
 
@@ -374,14 +293,9 @@
 
         let project_id = create_project(&mut db.conn(), "test project", "100", &user_id)
             .expect("Failed to create project");
-<<<<<<< HEAD
-
-        let result = create_task(&mut db.conn(), description, reward, project_id.id,user_id,title,created_at,due_date);
-=======
 
         let result = create_task(&mut db.conn(), description, reward, project_id.id,user_id,title,due_date);
 
->>>>>>> da17747d
         assert!(
             result.is_ok(),
             "Task creation failed when it should have succeeded"
@@ -401,7 +315,6 @@
 
         let reward = 100;
         let title = "test title";
-        let created_at=Some(Utc::now().format("%d-%m-%Y").to_string());
         let due_date =None;
 
         
@@ -419,11 +332,7 @@
         .expect("Failed to create project")
         .id;
 
-<<<<<<< HEAD
-        let task = create_task(&mut db.conn(), "original_Description", reward, project_id, user_id,title, created_at.clone(),due_date);
-=======
         let task = create_task(&mut db.conn(), "original_Description", reward, project_id, user_id,title,due_date);
->>>>>>> da17747d
 
 
         // Call patch_task to update description
@@ -436,8 +345,6 @@
             None,
             None,
             None,
-            None,
-            created_at.clone(),
             None,
             None,
             None,
@@ -455,7 +362,6 @@
         let db = TestDb::new();
          let reward = 100;
         let title = "test title";
-        let created_at=Some(Utc::now().format("%d-%m-%Y").to_string());
         let due_date =None;
         
         let user_id = register_user(
@@ -471,7 +377,7 @@
         .expect("Failed to create project")
         .id;
 
-        let task = create_task(&mut db.conn(), "original_Description", reward, project_id, user_id,title,created_at, due_date);
+        let task = create_task(&mut db.conn(), "original_Description", reward, project_id, user_id,title, due_date);
 
 
         // Call patch_task to update due date
@@ -485,11 +391,7 @@
             None,
             None,
             None,
-<<<<<<< HEAD
-            None,
-=======
             // None,
->>>>>>> da17747d
             Some("15-03-2025".to_string()),
             None,
             None,
@@ -507,7 +409,6 @@
     
     let reward = 100;
     let title = "test title";
-    let created_at=Some(Utc::now().format("%d-%m-%Y").to_string());
     let due_date = None;
 
     let user_id = register_user(
@@ -531,7 +432,6 @@
         project_id,
         user_id,
         title,
-        created_at,
         due_date,
     )
     .expect("Failed to create task");
