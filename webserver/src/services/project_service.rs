use diesel::result::Error;
use diesel::{
    ExpressionMethods, PgConnection, QueryDsl, QueryResult, RunQueryDsl, SelectableHelper,
};

use crate::models::project::Project;
use crate::models::task::Task;
use crate::{models::project::NewProject, schema, schema::projects};

pub fn create_project(
    conn: &mut PgConnection,
    title: &str,
    description: &str,
    user_id: &i32,
) -> Result<Project, Error> {
    use crate::schema::tasks::dsl::tasks;
    let new_project = NewProject {
        title,
        description,
        user_id,
    };
    let project = diesel::insert_into(projects::table)
        .values(&new_project)
        .returning(Project::as_returning())
        .get_result(conn);
    log::info!("{:?}", project);
    return project;
}

pub fn get_projects(conn: &mut PgConnection, user: &i32) -> Result<Vec<Project>, Error> {
    let projects = projects::table
        .filter(projects::user_id.eq(user))
        .load::<Project>(conn);
    return projects;
}

pub fn get_all_projects(conn: &mut PgConnection) -> Result<Vec<Project>, Error> {
    projects::table.load::<Project>(conn)
}

fn get_project_with_tasks(
    conn: &mut PgConnection,
    project_id: &i32,
) -> QueryResult<(Project, Vec<Task>)> {
    let project = projects::table.find(project_id).first::<Project>(conn)?;

    let project_tasks = schema::tasks::table
        .filter(schema::tasks::project_id.eq(project_id))
        .load::<Task>(conn)?;

    Ok((project, project_tasks))
}

pub fn get_project_by_id(conn: &mut PgConnection, project_id: &i32) -> Result<Project, Error> {
    let project = projects::table.find(project_id).get_result(conn);
    return project;
}

mod tests {
    use chrono::Utc;

    use crate::database::test_db::TestDb;
    use crate::services::user_service::register_user;
    use crate::services::task_service::create_task;

    use super::*;

    #[test]
    fn test_create_project() {
        let db = TestDb::new();
        let mut conn = db.conn();

        let title = "Test Project";
        let description = "Test Project Description";

        let user = register_user(&mut conn, "testuser", "password123", "test@example.com")
            .expect("Failed to register user");

        let result = create_project(&mut conn, title, description, &user.id);
        println!("{:?}", result);
        assert!(
            result.is_ok(),
            "Project creation failed when it should have succeeded"
        );

        let project = result.unwrap();
        assert_eq!(project.title, title);
        assert_eq!(project.description, description);
        assert_eq!(project.user_id, user.id);
    }

    #[test]
    fn test_get_projects() {
        let db = TestDb::new();
        let mut conn = db.conn();

        let title = "Test Project";
        let description = "Test Project Description";
        let user_id = register_user(&mut conn, "testuser", "password123", "test@example.com")
            .expect("Failed to register user")
            .id;

        let result = create_project(&mut conn, title, description, &user_id);
        println!("{:?}", result);
        assert!(
            result.is_ok(),
            "Project creation failed when it should have succeeded"
        );

        let project = result.unwrap();
        let projects = get_projects(&mut conn, &user_id).unwrap();
        assert!(projects.contains(&project));
    }

    #[test]
    fn test_get_project_by_id() {
        let db = TestDb::new();
        let mut conn = db.conn();

        let title = "Test Project";
        let description = "Test Project Description";
        let user_id = register_user(&mut conn, "testuser", "password123", "test@example.com")
            .expect("Failed to register user")
            .id;

        let result = create_project(&mut conn, title, description, &user_id);
        println!("{:?}", result);
        assert!(
            result.is_ok(),
            "Project creation failed when it should have succeeded"
        );

        let project = result.unwrap();
        let project_by_id = get_project_by_id(&mut conn, &project.id).unwrap();
        assert_eq!(project_by_id.title, title);
        assert_eq!(project_by_id.description, description);
        assert_eq!(project_by_id.user_id, user_id);
    }

    #[test]
    fn test_get_project_with_tasks() {
        let db = TestDb::new();
        let mut conn = db.conn();

        let title = "Test Project";
        let description = "Test Project Description";
<<<<<<< HEAD
        let created_at = Some(Utc::now().format("%d-%m-%Y").to_string());
=======
>>>>>>> da17747d
        let due_date = Some("25-12-3000".to_string());

        let user_id = register_user(&mut conn, "testuser", "password123", "test@example.com")
            .expect("Failed to register user")
            .id;

        let project_id = create_project(&mut conn, title, description, &user_id)
            .expect("Failed to create project")
            .id;
        let (project_new, tasks_new) =
            get_project_with_tasks(&mut conn, &project_id).expect("Failed to get project");
        assert_eq!(project_new.id, project_id);
        assert_eq!(tasks_new.len(), 0);

        let task_1 = create_task(&mut conn, "test task 1", 100, project_id,user_id,title,created_at.clone(),due_date.clone());
        let task_2 = create_task(&mut conn, "test task 2", 200, project_id,user_id,title,created_at.clone(),due_date.clone());

        let (project, tasks) =
            get_project_with_tasks(&mut conn, &project_id).expect("Failed to get project");
        assert_eq!(tasks.len(), 2);
    }
}<|MERGE_RESOLUTION|>--- conflicted
+++ resolved
@@ -144,10 +144,6 @@
 
         let title = "Test Project";
         let description = "Test Project Description";
-<<<<<<< HEAD
-        let created_at = Some(Utc::now().format("%d-%m-%Y").to_string());
-=======
->>>>>>> da17747d
         let due_date = Some("25-12-3000".to_string());
 
         let user_id = register_user(&mut conn, "testuser", "password123", "test@example.com")
@@ -162,8 +158,8 @@
         assert_eq!(project_new.id, project_id);
         assert_eq!(tasks_new.len(), 0);
 
-        let task_1 = create_task(&mut conn, "test task 1", 100, project_id,user_id,title,created_at.clone(),due_date.clone());
-        let task_2 = create_task(&mut conn, "test task 2", 200, project_id,user_id,title,created_at.clone(),due_date.clone());
+        let task_1 = create_task(&mut conn, "test task 1", 100, project_id,user_id,title,due_date.clone());
+        let task_2 = create_task(&mut conn, "test task 2", 200, project_id,user_id,title,due_date.clone());
 
         let (project, tasks) =
             get_project_with_tasks(&mut conn, &project_id).expect("Failed to get project");
