<<<<<<< HEAD
use crate::auth::error::AuthError;
=======
use std::env;
use crate::auth::error::AuthError;
use diesel::dsl::exists;
>>>>>>> a2c4c26c
use diesel::prelude::*;
use diesel::result::Error;
use reqwest::{blocking::Client, blocking::Response, Error as ReqwestErr};

use crate::models::user::{NewUser, User, UserResponse};
use crate::schema::users;

#[derive(serde::Serialize, serde::Deserialize)]
pub struct EmailRequest {
    pub to: Vec<Recipient>,
    pub sender: Sender,
    pub subject: String,
    pub textContent: String,
}

#[derive(Clone, serde::Serialize, serde::Deserialize)]
pub struct Recipient {
    pub email: String,
    pub name: String,
}

<<<<<<< HEAD
use crate::models::user::{NewUser, User};
use crate::schema::users;
=======
#[derive(Clone, serde::Serialize, serde::Deserialize)]
pub struct Sender {
    pub email: String,
    pub name: String,
}
>>>>>>> a2c4c26c

pub fn register_user(
    conn: &mut PgConnection,
    username: &str,
    password: &str,
    email: &str,
) -> Result<User, Error> {
    let password_hash = &hash_password(password).expect("Failed to hash password");
    let new_user = NewUser {
        username,
        password_hash,
        email,
    };

    let user = diesel::insert_into(users::table)
        .values(&new_user)
        .returning(User::as_returning())
        .get_result(conn);
    log::info!("{:?}", user);
    return user;
}

pub(crate) fn get_user_by_id(user_id: i32, conn: &mut PgConnection) -> Result<User, Error> {
    users::table.find(user_id).first(conn)
<<<<<<< HEAD
}

pub(crate) fn get_user_by_email(email: &str, conn: &mut PgConnection) -> Result<User, Error> {
    users::table.filter(users::email.eq(email)).first(conn)
}

=======
}

pub(crate) fn get_user_by_email(email: &str, conn: &mut PgConnection) -> Result<User, Error> {
    users::table.filter(users::email.eq(email)).first(conn)
}

>>>>>>> a2c4c26c
pub(crate) fn get_user_id_by_email(email: &str, conn: &mut PgConnection) -> Result<i32, Error> {
    users::table
        .filter(users::email.eq(email))
        .select(users::id)
        .first(conn)
}

<<<<<<< HEAD
=======
pub(crate) fn verify_user_email(email: &str, conn: &mut PgConnection) -> Result<bool, Error> {
    diesel::select(exists(
        users::table.filter(users::email.eq(email))
    ))
    .get_result(conn)
}

pub(crate) fn get_users(conn: &mut PgConnection) -> Result<Vec<UserResponse>, Error> {
    let users = users::table.load::<User>(conn)?;
    let public_users = users.into_iter().map(UserResponse::from).collect();

    Ok(public_users)
}

>>>>>>> a2c4c26c
pub fn login(conn: &mut PgConnection, email: &str, password: &str) -> Result<User, AuthError> {
    let user = get_user_by_email(email, conn);

    match user {
        Ok(user) if verify_password(&user.password_hash, password).unwrap_or(false) => Ok(user),
        _ => Err(AuthError::InvalidCredentials),
    }
}

pub fn update_user_password(conn: &mut PgConnection, email: &str, new_password: &str) -> Result<User, Error> {
    let new_password_hash = &hash_password(new_password).expect("Failed to hash password");

    diesel::update(users::table.filter(users::email.eq(email)))
         .set(users::password_hash.eq(new_password_hash))
         .returning(User::as_returning())
         .get_result(conn)
}

pub fn send_reset_email(email: &str, token: &str) -> Result<Response, ReqwestErr> {
    let smtp_api_token = env::var("SMTP_API_TOKEN").expect("SMTP_API_TOKEN must be set");
    let from_email = env::var("SMTP_FROM_EMAIL").expect("SMTP_FROM_EMAIL must be set");
    let root_url = env::var("BASE_URL").expect("BASE_URL must be set");

    let reset_url = format!("{}/reset-password?token={}", root_url, token);

    let recipient = Recipient{
        email: email.to_string(),
        name: "FlowerWork Client".to_string(),
    };
    let sender = Sender {
        email: from_email.to_string(),
        name: "FlowerWork".to_string(),
    };

    let email_body = EmailRequest {
        sender,
        to: [recipient].to_vec(),
        subject: "FlowerWork Password Reset Request".to_string(),
        textContent: format!(
            "You requested a password reset. Please click the link to reset your password:\n\n{}",
            reset_url
        ),
    };

    let client = Client::builder()
        .timeout(std::time::Duration::from_secs(10))
        .build()?;
    
    client
        .post("https://api.brevo.com/v3/smtp/email")
        .header("Content-Type", "application/json")
        .header("api-key", smtp_api_token)
        .json(&email_body)
        .send()
}

fn hash_password(plain: &str) -> Result<String, bcrypt::BcryptError> {
    bcrypt::hash(plain, bcrypt::DEFAULT_COST)
}

fn verify_password(hash: &str, plain: &str) -> Result<bool, bcrypt::BcryptError> {
    bcrypt::verify(plain, hash)
}

#[cfg(test)]
mod tests {
    use crate::database::test_db::TestDb;

    use super::*;

    #[test]
    fn test_register_user_success() {
        let db = TestDb::new();
        let mut conn = db.conn();

        let username = "testuser";
        let password = "password123";
        let email = "test@example.com";

        let result = register_user(&mut conn, username, password, email);
        println!("{:?}", result);
        assert!(
            result.is_ok(),
            "User registration failed when it should have succeeded"
        );

        let registered_user = result.unwrap();
        assert_eq!(registered_user.username, username);

        // Ensure the password is hashed
        let is_password_correct = verify_password(&registered_user.password_hash, password)
            .expect("Password verification failed");
        assert!(
            is_password_correct,
            "Password hashing or verification failed"
        );
    }

    #[test]
    fn test_register_user_duplicate_username() {
        let db = TestDb::new();
        let mut conn = db.conn();

        let username = "testuser";
        let password = "password123";
        let email = "test@example.com";
        // First registration should succeed

        let result = register_user(&mut conn, username, password, email);
        println!("{:?}", result);
        assert!(
            result.is_ok(),
            "User registration failed when it should have succeeded"
        );

        // Second registration with the same username should fail
        let second_result = register_user(&mut conn, username, password, email);
        assert!(
            second_result.is_err(),
            "Second user registration succeeded when it should have failed due to duplicate username"
        );
    }

    #[test]
    fn test_password_hashing() {
        let password = "password123";
        let hashed_password = hash_password(password).expect("Failed to hash password");

        assert_ne!(password, hashed_password);
    }

    #[test]
    fn test_verify_password() {
        let password = "password123";
        let hashed_password = hash_password(password).expect("Failed to hash password");

        let is_password_correct =
            verify_password(&hashed_password, password).expect("Password verification failed");
        assert!(is_password_correct, "Password verification failed");
    }
    
    #[test]
    fn test_update_password() {
        let db = TestDb::new();
        let mut conn = db.conn();

        let username = "testuser";
        let password = "password123";
        let email = "test@example.com";

        let _ = register_user(&mut conn, username, password, email);
        
        let newpassword= "password12";

        let result = update_user_password(&mut conn, email, newpassword);
        assert!(
            result.is_ok(),
            "User password update failed when it should have succeeded"
        );
        let updated_user = result.unwrap();
        
        let is_password_correct = verify_password(&updated_user.password_hash, newpassword)
            .expect("Updated password verification failed");
        assert!(
            is_password_correct,
            "Updated password hashing or verification failed"
        );
    }

    #[test]
    fn test_verify_email() {
        let db = TestDb::new();
        let mut conn = db.conn();

        let username = "testuser";
        let password = "password123";
        let email = "test@example.com";

        let _ = register_user(&mut conn, username, password, email);
        
        let is_email_verified = verify_user_email(email, &mut conn)
            .expect("Email verification failed");
        assert!(
            is_email_verified,
            "Email verification failed"
        );
    }
}<|MERGE_RESOLUTION|>--- conflicted
+++ resolved
@@ -1,10 +1,6 @@
-<<<<<<< HEAD
-use crate::auth::error::AuthError;
-=======
 use std::env;
 use crate::auth::error::AuthError;
 use diesel::dsl::exists;
->>>>>>> a2c4c26c
 use diesel::prelude::*;
 use diesel::result::Error;
 use reqwest::{blocking::Client, blocking::Response, Error as ReqwestErr};
@@ -26,16 +22,11 @@
     pub name: String,
 }
 
-<<<<<<< HEAD
-use crate::models::user::{NewUser, User};
-use crate::schema::users;
-=======
 #[derive(Clone, serde::Serialize, serde::Deserialize)]
 pub struct Sender {
     pub email: String,
     pub name: String,
 }
->>>>>>> a2c4c26c
 
 pub fn register_user(
     conn: &mut PgConnection,
@@ -60,21 +51,12 @@
 
 pub(crate) fn get_user_by_id(user_id: i32, conn: &mut PgConnection) -> Result<User, Error> {
     users::table.find(user_id).first(conn)
-<<<<<<< HEAD
 }
 
 pub(crate) fn get_user_by_email(email: &str, conn: &mut PgConnection) -> Result<User, Error> {
     users::table.filter(users::email.eq(email)).first(conn)
 }
 
-=======
-}
-
-pub(crate) fn get_user_by_email(email: &str, conn: &mut PgConnection) -> Result<User, Error> {
-    users::table.filter(users::email.eq(email)).first(conn)
-}
-
->>>>>>> a2c4c26c
 pub(crate) fn get_user_id_by_email(email: &str, conn: &mut PgConnection) -> Result<i32, Error> {
     users::table
         .filter(users::email.eq(email))
@@ -82,8 +64,6 @@
         .first(conn)
 }
 
-<<<<<<< HEAD
-=======
 pub(crate) fn verify_user_email(email: &str, conn: &mut PgConnection) -> Result<bool, Error> {
     diesel::select(exists(
         users::table.filter(users::email.eq(email))
@@ -98,7 +78,6 @@
     Ok(public_users)
 }
 
->>>>>>> a2c4c26c
 pub fn login(conn: &mut PgConnection, email: &str, password: &str) -> Result<User, AuthError> {
     let user = get_user_by_email(email, conn);
 
