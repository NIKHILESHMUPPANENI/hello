--- conflicted
+++ resolved
@@ -2,11 +2,7 @@
 use diesel::prelude::*;
 use diesel::result::Error;
 
-<<<<<<< HEAD
-use crate::models::user::{NewUser, User};
-=======
 use crate::models::user::{NewUser, PublicUser, User};
->>>>>>> 4718d161
 use crate::schema::users;
 
 pub fn register_user(
@@ -32,21 +28,12 @@
 
 pub(crate) fn get_user_by_id(user_id: i32, conn: &mut PgConnection) -> Result<User, Error> {
     users::table.find(user_id).first(conn)
-<<<<<<< HEAD
 }
 
 pub(crate) fn get_user_by_email(email: &str, conn: &mut PgConnection) -> Result<User, Error> {
     users::table.filter(users::email.eq(email)).first(conn)
 }
 
-=======
-}
-
-pub(crate) fn get_user_by_email(email: &str, conn: &mut PgConnection) -> Result<User, Error> {
-    users::table.filter(users::email.eq(email)).first(conn)
-}
-
->>>>>>> 4718d161
 pub(crate) fn get_user_id_by_email(email: &str, conn: &mut PgConnection) -> Result<i32, Error> {
     users::table
         .filter(users::email.eq(email))
@@ -54,8 +41,6 @@
         .first(conn)
 }
 
-<<<<<<< HEAD
-=======
 pub(crate) fn get_users(conn: &mut PgConnection) -> Result<Vec<PublicUser>, Error> {
     let users = users::table.load::<User>(conn)?;
     let public_users = users.into_iter().map(|user| PublicUser {
@@ -68,7 +53,6 @@
     Ok(public_users)
 }
 
->>>>>>> 4718d161
 pub fn login(conn: &mut PgConnection, email: &str, password: &str) -> Result<User, AuthError> {
     let user = get_user_by_email(email, conn);
 
